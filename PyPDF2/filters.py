# Copyright (c) 2006, Mathieu Fenniak
# All rights reserved.
#
# Redistribution and use in source and binary forms, with or without
# modification, are permitted provided that the following conditions are
# met:
#
# * Redistributions of source code must retain the above copyright notice,
# this list of conditions and the following disclaimer.
# * Redistributions in binary form must reproduce the above copyright notice,
# this list of conditions and the following disclaimer in the documentation
# and/or other materials provided with the distribution.
# * The name of the author may not be used to endorse or promote products
# derived from this software without specific prior written permission.
#
# THIS SOFTWARE IS PROVIDED BY THE COPYRIGHT HOLDERS AND CONTRIBUTORS "AS IS"
# AND ANY EXPRESS OR IMPLIED WARRANTIES, INCLUDING, BUT NOT LIMITED TO, THE
# IMPLIED WARRANTIES OF MERCHANTABILITY AND FITNESS FOR A PARTICULAR PURPOSE
# ARE DISCLAIMED. IN NO EVENT SHALL THE COPYRIGHT OWNER OR CONTRIBUTORS BE
# LIABLE FOR ANY DIRECT, INDIRECT, INCIDENTAL, SPECIAL, EXEMPLARY, OR
# CONSEQUENTIAL DAMAGES (INCLUDING, BUT NOT LIMITED TO, PROCUREMENT OF
# SUBSTITUTE GOODS OR SERVICES; LOSS OF USE, DATA, OR PROFITS; OR BUSINESS
# INTERRUPTION) HOWEVER CAUSED AND ON ANY THEORY OF LIABILITY, WHETHER IN
# CONTRACT, STRICT LIABILITY, OR TORT (INCLUDING NEGLIGENCE OR OTHERWISE)
# ARISING IN ANY WAY OUT OF THE USE OF THIS SOFTWARE, EVEN IF ADVISED OF THE
# POSSIBILITY OF SUCH DAMAGE.


"""Implementation of stream filters for PDF."""
__author__ = "Mathieu Fenniak"
__author_email__ = "biziqe@mathieu.fenniak.net"

import math
<<<<<<< HEAD
import warnings
from sys import version_info

from PyPDF2._utils import DEPR_MSG, ord_, paeth_predictor
from PyPDF2.constants import CcittFaxDecodeParameters as CCITT
from PyPDF2.constants import ColorSpaces
from PyPDF2.constants import FilterTypeAbbreviations as FTA
from PyPDF2.constants import FilterTypes as FT
from PyPDF2.constants import ImageAttributes as IA
from PyPDF2.constants import LzwFilterParameters as LZW
from PyPDF2.constants import StreamAttributes as SA
from PyPDF2.errors import PdfReadError, PdfStreamError

if version_info < (3, 0):
    from cStringIO import StringIO
else:
    from io import StringIO

import struct
import zlib


def decompress(data):
=======
import struct
import zlib
from io import BytesIO, StringIO
from typing import Any, Dict, Optional, Tuple, Union

from .generic import ArrayObject, DictionaryObject, NameObject

try:
    from typing import Literal  # type: ignore[attr-defined]
except ImportError:
    from typing_extensions import Literal  # type: ignore[misc]

from ._utils import b_, ord_, paeth_predictor
from .constants import CcittFaxDecodeParameters as CCITT
from .constants import ColorSpaces
from .constants import FilterTypeAbbreviations as FTA
from .constants import FilterTypes as FT
from .constants import GraphicsStateParameters as G
from .constants import ImageAttributes as IA
from .constants import LzwFilterParameters as LZW
from .constants import StreamAttributes as SA
from .errors import PdfReadError, PdfStreamError


def decompress(data: bytes) -> bytes:
>>>>>>> 3729af0c
    try:
        return zlib.decompress(data)
    except zlib.error:
        d = zlib.decompressobj(zlib.MAX_WBITS | 32)
        result_str = b""
        for b in [data[i : i + 1] for i in range(len(data))]:
            try:
                result_str += d.decompress(b)
            except zlib.error:
                pass
        return result_str
<<<<<<< HEAD


def compress(data):
    return zlib.compress(data)


class FlateDecode(object):
=======


def compress(data: bytes) -> bytes:
    return zlib.compress(data)


class FlateDecode:
>>>>>>> 3729af0c
    @staticmethod
    def decode(
        data: bytes, decodeParms: Union[None, ArrayObject, DictionaryObject]
    ) -> bytes:
        """
        :param data: flate-encoded data.
        :param decodeParms: a dictionary of values, understanding the
            "/Predictor":<int> key only
        :return: the flate-decoded data.
        """
        str_data = decompress(data)
        predictor = 1

        if decodeParms:
            try:
                if isinstance(decodeParms, ArrayObject):
                    for decodeParm in decodeParms:
                        if "/Predictor" in decodeParm:
                            predictor = decodeParm["/Predictor"]
                else:
                    predictor = decodeParms.get("/Predictor", 1)
            except AttributeError:
                pass  # Usually an array with a null object was read
        # predictor 1 == no predictor
        if predictor != 1:
            # The /Columns param. has 1 as the default value; see ISO 32000,
            # §7.4.4.3 LZWDecode and FlateDecode Parameters, Table 8
            if isinstance(decodeParms, ArrayObject):
                columns = 1
                for decodeParm in decodeParms:
                    if "/Columns" in decodeParm:
                        columns = decodeParm["/Columns"]
            else:
                columns = 1 if decodeParms is None else decodeParms.get(LZW.COLUMNS, 1)

            # PNG prediction:
            if 10 <= predictor <= 15:
                str_data = FlateDecode._decode_png_prediction(str_data, columns)  # type: ignore
            else:
                # unsupported predictor
                raise PdfReadError("Unsupported flatedecode predictor %r" % predictor)
        return str_data

    @staticmethod
    def _decode_png_prediction(data: str, columns: int) -> str:
        output = StringIO()
        # PNG prediction can vary from row to row
        rowlength = columns + 1
        assert len(data) % rowlength == 0
        prev_rowdata = (0,) * rowlength
        for row in range(len(data) // rowlength):
            rowdata = [
                ord_(x) for x in data[(row * rowlength) : ((row + 1) * rowlength)]
            ]
            filter_byte = rowdata[0]
            if filter_byte == 0:
                pass
            elif filter_byte == 1:
                for i in range(2, rowlength):
                    rowdata[i] = (rowdata[i] + rowdata[i - 1]) % 256
            elif filter_byte == 2:
                for i in range(1, rowlength):
                    rowdata[i] = (rowdata[i] + prev_rowdata[i]) % 256
            elif filter_byte == 3:
                for i in range(1, rowlength):
                    left = rowdata[i - 1] if i > 1 else 0
                    floor = math.floor(left + prev_rowdata[i]) / 2
                    rowdata[i] = (rowdata[i] + int(floor)) % 256
            elif filter_byte == 4:
                for i in range(1, rowlength):
                    left = rowdata[i - 1] if i > 1 else 0
                    up = prev_rowdata[i]
                    up_left = prev_rowdata[i - 1] if i > 1 else 0
                    paeth = paeth_predictor(left, up, up_left)
                    rowdata[i] = (rowdata[i] + paeth) % 256
            else:
                # unsupported PNG filter
                raise PdfReadError("Unsupported PNG filter %r" % filter_byte)
            prev_rowdata = tuple(rowdata)
            output.write("".join([chr(x) for x in rowdata[1:]]))
        return output.getvalue()

    @staticmethod
    def encode(data: bytes) -> bytes:
        return compress(data)


class ASCIIHexDecode:
    """
    The ASCIIHexDecode filter decodes data that has been encoded in ASCII
    hexadecimal form into a base-7 ASCII format.
    """

    @staticmethod
    def decode(
        data: str, decodeParms: Union[None, ArrayObject, DictionaryObject] = None
    ) -> str:
        """
        :param data: a str sequence of hexadecimal-encoded values to be
            converted into a base-7 ASCII string
        :param decodeParms:
        :return: a string conversion in base-7 ASCII, where each of its values
            v is such that 0 <= ord(v) <= 127.
        """
        retval = ""
        hex_pair = ""
        index = 0
        while True:
            if index >= len(data):
                raise PdfStreamError("Unexpected EOD in ASCIIHexDecode")
            char = data[index]
            if char == ">":
                break
            elif char.isspace():
                index += 1
                continue
            hex_pair += char
            if len(hex_pair) == 2:
                retval += chr(int(hex_pair, base=16))
                hex_pair = ""
            index += 1
        assert hex_pair == ""
        return retval


class LZWDecode:
    """Taken from:
    http://www.java2s.com/Open-Source/Java-Document/PDF/PDF-Renderer/com/sun/pdfview/decode/LZWDecode.java.htm
    """

<<<<<<< HEAD
    class Decoder(object):
        def __init__(self, data):
=======
    class decoder:
        def __init__(self, data: bytes) -> None:
>>>>>>> 3729af0c
            self.STOP = 257
            self.CLEARDICT = 256
            self.data = data
            self.bytepos = 0
            self.bitpos = 0
            self.dict = [""] * 4096
            for i in range(256):
                self.dict[i] = chr(i)
            self.reset_dict()

<<<<<<< HEAD
        def reset_dict(self):
            self.dictlen = 258
            self.bitspercode = 9

        def next_code(self):
=======
        def reset_dict(self) -> None:
            self.dictlen = 258
            self.bitspercode = 9

        def next_code(self) -> int:
>>>>>>> 3729af0c
            fillbits = self.bitspercode
            value = 0
            while fillbits > 0:
                if self.bytepos >= len(self.data):
                    return -1
                nextbits = ord_(self.data[self.bytepos])
                bitsfromhere = 8 - self.bitpos
                if bitsfromhere > fillbits:
                    bitsfromhere = fillbits
                value |= (
                    (nextbits >> (8 - self.bitpos - bitsfromhere))
                    & (0xFF >> (8 - bitsfromhere))
                ) << (fillbits - bitsfromhere)
                fillbits -= bitsfromhere
                self.bitpos += bitsfromhere
                if self.bitpos >= 8:
                    self.bitpos = 0
                    self.bytepos = self.bytepos + 1
            return value

        def decode(self) -> str:
            """
            TIFF 6.0 specification explains in sufficient details the steps to
            implement the LZW encode() and decode() algorithms.

            algorithm derived from:
            http://www.rasip.fer.hr/research/compress/algorithms/fund/lz/lzw.html
            and the PDFReference

            :rtype: bytes
            """
            cW = self.CLEARDICT
            baos = ""
            while True:
                pW = cW
                cW = self.next_code()
                if cW == -1:
                    raise PdfReadError("Missed the stop code in LZWDecode!")
                if cW == self.STOP:
                    break
                elif cW == self.CLEARDICT:
                    self.reset_dict()
                elif pW == self.CLEARDICT:
                    baos += self.dict[cW]
                else:
                    if cW < self.dictlen:
                        baos += self.dict[cW]
                        p = self.dict[pW] + self.dict[cW][0]
                        self.dict[self.dictlen] = p
                        self.dictlen += 1
                    else:
                        p = self.dict[pW] + self.dict[pW][0]
                        baos += p
                        self.dict[self.dictlen] = p
                        self.dictlen += 1
                    if (
                        self.dictlen >= (1 << self.bitspercode) - 1
                        and self.bitspercode < 12
                    ):
                        self.bitspercode += 1
            return baos

    @staticmethod
    def decode(
        data: bytes, decodeParms: Union[None, ArrayObject, DictionaryObject] = None
    ) -> str:
        """
        :param data: ``bytes`` or ``str`` text to decode.
        :param decodeParms: a dictionary of parameter values.
        :return: decoded data.
        :rtype: bytes
        """
        return LZWDecode.Decoder(data).decode()


class ASCII85Decode:
    """Decodes string ASCII85-encoded data into a byte format."""

    @staticmethod
    def decode(
        data: Union[str, bytes],
        decodeParms: Union[None, ArrayObject, DictionaryObject] = None,
    ) -> bytes:
        if isinstance(data, str):
            data = data.encode("ascii")
        group_index = b = 0
        out = bytearray()
        for char in data:
            if ord("!") <= char and char <= ord("u"):
                group_index += 1
                b = b * 85 + (char - 33)
                if group_index == 5:
                    out += struct.pack(b">L", b)
                    group_index = b = 0
            elif char == ord("z"):
                assert group_index == 0
                out += b"\0\0\0\0"
            elif char == ord("~"):
                if group_index:
                    for _ in range(5 - group_index):
                        b = b * 85 + 84
                    out += struct.pack(b">L", b)[: group_index - 1]
                break
        return bytes(out)


class DCTDecode:
    @staticmethod
    def decode(
        data: bytes, decodeParms: Union[None, ArrayObject, DictionaryObject] = None
    ) -> bytes:
        return data


class JPXDecode:
    @staticmethod
    def decode(
        data: bytes, decodeParms: Union[None, ArrayObject, DictionaryObject] = None
    ) -> bytes:
        return data


class CCITParameters:
    """TABLE 3.9 Optional parameters for the CCITTFaxDecode filter"""

    def __init__(self, K: int = 0, columns: int = 0, rows: int = 0) -> None:
        self.K = K
        self.EndOfBlock = None
        self.EndOfLine = None
        self.EncodedByteAlign = None
        self.columns = columns  # width
        self.rows = rows  # height
        self.DamagedRowsBeforeError = None

    @property
    def group(self) -> int:
        if self.K < 0:
            CCITTgroup = 4
        else:
            # k == 0: Pure one-dimensional encoding (Group 3, 1-D)
            # k > 0: Mixed one- and two-dimensional encoding (Group 3, 2-D)
            CCITTgroup = 3
        return CCITTgroup


class CCITTFaxDecode:
    """
    See 3.3.5 CCITTFaxDecode Filter (PDF 1.7 Standard).

    Either Group 3 or Group 4 CCITT facsimile (fax) encoding.
    CCITT encoding is bit-oriented, not byte-oriented.

    See: TABLE 3.9 Optional parameters for the CCITTFaxDecode filter
    """

    @staticmethod
    def _get_parameters(
        parameters: Union[None, ArrayObject, DictionaryObject], rows: int
    ) -> CCITParameters:
        k = 0
        columns = 0
        if parameters:
            if isinstance(parameters, ArrayObject):
                for decodeParm in parameters:
                    if CCITT.COLUMNS in decodeParm:
                        columns = decodeParm[CCITT.COLUMNS]
                    if CCITT.K in decodeParm:
                        k = decodeParm[CCITT.K]
            else:
                columns = parameters[CCITT.COLUMNS]  # type: ignore
                k = parameters[CCITT.K]  # type: ignore

        return CCITParameters(k, columns, rows)

    @staticmethod
    def decode(
        data: bytes,
        decodeParms: Union[None, ArrayObject, DictionaryObject] = None,
        height: int = 0,
    ) -> bytes:
        parms = CCITTFaxDecode._get_parameters(decodeParms, height)

        img_size = len(data)
        tiff_header_struct = "<2shlh" + "hhll" * 8 + "h"
        tiff_header = struct.pack(
            tiff_header_struct,
            b"II",  # Byte order indication: Little endian
            42,  # Version number (always 42)
            8,  # Offset to first IFD
            8,  # Number of tags in IFD
            256,
            4,
            1,
            parms.columns,  # ImageWidth, LONG, 1, width
            257,
            4,
            1,
            parms.rows,  # ImageLength, LONG, 1, length
            258,
            3,
            1,
            1,  # BitsPerSample, SHORT, 1, 1
            259,
            3,
            1,
            parms.group,  # Compression, SHORT, 1, 4 = CCITT Group 4 fax encoding
            262,
            3,
            1,
            0,  # Thresholding, SHORT, 1, 0 = WhiteIsZero
            273,
            4,
            1,
            struct.calcsize(
                tiff_header_struct
            ),  # StripOffsets, LONG, 1, length of header
            278,
            4,
            1,
            parms.rows,  # RowsPerStrip, LONG, 1, length
            279,
            4,
            1,
            img_size,  # StripByteCounts, LONG, 1, size of image
            0,  # last IFD
        )

        return tiff_header + data


<<<<<<< HEAD
def decode_stream_data(stream):
    from .generic import NameObject

=======
def decodeStreamData(stream: Any) -> Union[str, bytes]:  # utils.StreamObject
>>>>>>> 3729af0c
    filters = stream.get(SA.FILTER, ())

    if len(filters) and not isinstance(filters[0], NameObject):
        # we have a single filter instance
        filters = (filters,)
    data: bytes = stream._data
    # If there is not data to decode we should not try to decode the data.
    if data:
        for filterType in filters:
            if filterType == FT.FLATE_DECODE or filterType == FTA.FL:
                data = FlateDecode.decode(data, stream.get(SA.DECODE_PARMS))
            elif filterType == FT.ASCII_HEX_DECODE or filterType == FTA.AHx:
                data = ASCIIHexDecode.decode(data)  # type: ignore
            elif filterType == FT.LZW_DECODE or filterType == FTA.LZW:
                data = LZWDecode.decode(data, stream.get(SA.DECODE_PARMS))  # type: ignore
            elif filterType == FT.ASCII_85_DECODE or filterType == FTA.A85:
                data = ASCII85Decode.decode(data)
            elif filterType == FT.DCT_DECODE:
                data = DCTDecode.decode(data)
            elif filterType == "/JPXDecode":
                data = JPXDecode.decode(data)
            elif filterType == FT.CCITT_FAX_DECODE:
                height = stream.get(IA.HEIGHT, ())
                data = CCITTFaxDecode.decode(data, stream.get(SA.DECODE_PARMS), height)
            elif filterType == "/Crypt":
                decodeParms = stream.get(SA.DECODE_PARMS, {})
                if "/Name" not in decodeParms and "/Type" not in decodeParms:
                    pass
                else:
                    raise NotImplementedError(
                        "/Crypt filter with /Name or /Type not supported yet"
                    )
            else:
                # Unsupported filter
                raise NotImplementedError("unsupported filter %s" % filterType)
    return data


<<<<<<< HEAD
def decodeStreamData(stream):
    warnings.warn(
        DEPR_MSG.format("decodeStreamData", "decode_stream_data"),
        PendingDeprecationWarning,
        stacklevel=2,
    )
    return decode_stream_data(stream)


def _xobj_to_image(x_object_obj):
=======
def _xobj_to_image(x_object_obj: Dict[str, Any]) -> Tuple[Optional[str], bytes]:
>>>>>>> 3729af0c
    """
    Users need to have the pillow package installed.

    It's unclear if PyPDF2 will keep this function here, hence it's private.
    It might get removed at any point.

    :return: Tuple[file extension, bytes]
    """
    from PIL import Image

    size = (x_object_obj[IA.WIDTH], x_object_obj[IA.HEIGHT])
    data = x_object_obj.getData()  # type: ignore
    if x_object_obj[IA.COLOR_SPACE] == ColorSpaces.DEVICE_RGB:
        mode: Literal["RGB", "P"] = "RGB"
    else:
        mode = "P"
    extension = None
    if SA.FILTER in x_object_obj:
        if x_object_obj[SA.FILTER] == FT.FLATE_DECODE:
            extension = ".png"
            img = Image.frombytes(mode, size, data)
            if G.S_MASK in x_object_obj:  # add alpha channel
                alpha = Image.frombytes("L", size, x_object_obj[G.S_MASK].getData())
                img.putalpha(alpha)
            img_byte_arr = BytesIO()
            img.save(img_byte_arr, format="PNG")
            data = img_byte_arr.getvalue()
        elif x_object_obj[SA.FILTER] in (
            [FT.LZW_DECODE],
            [FT.ASCII_85_DECODE],
            [FT.CCITT_FAX_DECODE],
        ):
<<<<<<< HEAD
            from PyPDF2._utils import b_

=======
>>>>>>> 3729af0c
            extension = ".png"
            data = b_(data)
        elif x_object_obj[SA.FILTER] == FT.DCT_DECODE:
            extension = ".jpg"
        elif x_object_obj[SA.FILTER] == "/JPXDecode":
            extension = ".jp2"
        elif x_object_obj[SA.FILTER] == FT.CCITT_FAX_DECODE:
            extension = ".tiff"
    else:
        extension = ".png"
        img = Image.frombytes(mode, size, data)
        img_byte_arr = BytesIO()
        img.save(img_byte_arr, format="PNG")
        data = img_byte_arr.getvalue()

    return extension, data<|MERGE_RESOLUTION|>--- conflicted
+++ resolved
@@ -31,31 +31,6 @@
 __author_email__ = "biziqe@mathieu.fenniak.net"
 
 import math
-<<<<<<< HEAD
-import warnings
-from sys import version_info
-
-from PyPDF2._utils import DEPR_MSG, ord_, paeth_predictor
-from PyPDF2.constants import CcittFaxDecodeParameters as CCITT
-from PyPDF2.constants import ColorSpaces
-from PyPDF2.constants import FilterTypeAbbreviations as FTA
-from PyPDF2.constants import FilterTypes as FT
-from PyPDF2.constants import ImageAttributes as IA
-from PyPDF2.constants import LzwFilterParameters as LZW
-from PyPDF2.constants import StreamAttributes as SA
-from PyPDF2.errors import PdfReadError, PdfStreamError
-
-if version_info < (3, 0):
-    from cStringIO import StringIO
-else:
-    from io import StringIO
-
-import struct
-import zlib
-
-
-def decompress(data):
-=======
 import struct
 import zlib
 from io import BytesIO, StringIO
@@ -81,7 +56,6 @@
 
 
 def decompress(data: bytes) -> bytes:
->>>>>>> 3729af0c
     try:
         return zlib.decompress(data)
     except zlib.error:
@@ -93,15 +67,6 @@
             except zlib.error:
                 pass
         return result_str
-<<<<<<< HEAD
-
-
-def compress(data):
-    return zlib.compress(data)
-
-
-class FlateDecode(object):
-=======
 
 
 def compress(data: bytes) -> bytes:
@@ -109,7 +74,6 @@
 
 
 class FlateDecode:
->>>>>>> 3729af0c
     @staticmethod
     def decode(
         data: bytes, decodeParms: Union[None, ArrayObject, DictionaryObject]
@@ -240,13 +204,8 @@
     http://www.java2s.com/Open-Source/Java-Document/PDF/PDF-Renderer/com/sun/pdfview/decode/LZWDecode.java.htm
     """
 
-<<<<<<< HEAD
-    class Decoder(object):
-        def __init__(self, data):
-=======
     class decoder:
         def __init__(self, data: bytes) -> None:
->>>>>>> 3729af0c
             self.STOP = 257
             self.CLEARDICT = 256
             self.data = data
@@ -257,19 +216,11 @@
                 self.dict[i] = chr(i)
             self.reset_dict()
 
-<<<<<<< HEAD
-        def reset_dict(self):
-            self.dictlen = 258
-            self.bitspercode = 9
-
-        def next_code(self):
-=======
         def reset_dict(self) -> None:
             self.dictlen = 258
             self.bitspercode = 9
 
         def next_code(self) -> int:
->>>>>>> 3729af0c
             fillbits = self.bitspercode
             value = 0
             while fillbits > 0:
@@ -500,13 +451,7 @@
         return tiff_header + data
 
 
-<<<<<<< HEAD
-def decode_stream_data(stream):
-    from .generic import NameObject
-
-=======
 def decodeStreamData(stream: Any) -> Union[str, bytes]:  # utils.StreamObject
->>>>>>> 3729af0c
     filters = stream.get(SA.FILTER, ())
 
     if len(filters) and not isinstance(filters[0], NameObject):
@@ -545,20 +490,7 @@
     return data
 
 
-<<<<<<< HEAD
-def decodeStreamData(stream):
-    warnings.warn(
-        DEPR_MSG.format("decodeStreamData", "decode_stream_data"),
-        PendingDeprecationWarning,
-        stacklevel=2,
-    )
-    return decode_stream_data(stream)
-
-
-def _xobj_to_image(x_object_obj):
-=======
 def _xobj_to_image(x_object_obj: Dict[str, Any]) -> Tuple[Optional[str], bytes]:
->>>>>>> 3729af0c
     """
     Users need to have the pillow package installed.
 
@@ -591,11 +523,6 @@
             [FT.ASCII_85_DECODE],
             [FT.CCITT_FAX_DECODE],
         ):
-<<<<<<< HEAD
-            from PyPDF2._utils import b_
-
-=======
->>>>>>> 3729af0c
             extension = ".png"
             data = b_(data)
         elif x_object_obj[SA.FILTER] == FT.DCT_DECODE:
