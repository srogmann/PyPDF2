--- conflicted
+++ resolved
@@ -1,11 +1,3 @@
-<<<<<<< HEAD
-from PyPDF2._reader import DocumentInformation, PdfFileReader, PdfReader
-from PyPDF2._version import __version__
-from PyPDF2._writer import PdfFileWriter, PdfWriter
-from PyPDF2.merger import PdfFileMerger, PdfMerger
-from PyPDF2.pagerange import PageRange, parse_filename_page_ranges
-from PyPDF2.papersizes import PaperSize
-=======
 from ._merger import PdfMerger
 from ._page import Transformation
 from ._reader import DocumentInformation, PdfFileReader, PdfReader
@@ -13,9 +5,6 @@
 from ._writer import PdfFileWriter, PdfWriter
 from .pagerange import PageRange, parse_filename_page_ranges
 from .papersizes import PaperSize
->>>>>>> 3729af0c
-
-from ._page import Transformation
 
 __all__ = [
     "__version__",
